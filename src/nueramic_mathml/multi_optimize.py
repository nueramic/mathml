# Multi dimensional optimization algorithms for function optimization
from __future__ import annotations

from typing import Callable, Tuple, Sequence

import numpy
import torch

from .calculus import gradient, hessian, jacobian
from .one_optimize import brent
from .support import HistoryBFGS, HistoryGD, update_history_gd, HiddenPrints, print_verbose


def initialize(function: Callable[[torch.Tensor], torch.Tensor],
               x0: torch.Tensor,
               epsilon: float = 1e-5,
               keep_history: bool = False) -> Tuple:
    """
    Returns initial x_k with double dtype, func_k, grad_k, round_precision, history

    :param function: callable that depends on the first positional argument
    :param x0: numpy ndarray which is initial approximation
    :param epsilon: optimization accuracy
    :param keep_history: flag of return history
    :return: tuple with x_k, func_k, grad_k, history, round_precision

    """
    x_k = x0.double().flatten()
    func_k = function(x_k)
    grad_k = gradient(function, x_k)
    round_precision = -int(numpy.log10(epsilon))  # variable to determine the rounding accuracy

    # if keep_history=True, we will save history. here is initial step
    if keep_history:
        history: HistoryGD = {
            'iteration': [0],
            'f_value': [func_k],
            'f_grad_norm': [(grad_k ** 2).sum() ** 0.5],
            'x': [x_k],
            'message': ''
        }

    else:
        history: HistoryGD = {'iteration': [], 'f_value': [], 'x': [], 'f_grad_norm': [], 'message': ''}

    return x_k, func_k, grad_k, history, round_precision


def bfgs(function: Callable[[torch.Tensor], torch.Tensor],
         x0: torch.Tensor,
         tolerance: float = 1e-8,
         max_iter: int = 500,
         verbose: bool = False,
         keep_history: bool = False) -> Tuple[torch.Tensor, HistoryBFGS]:
    """
    Returns a tensor n x 1 with optimal point and history using the BFGS method [1]_

    Broyden–Fletcher–Goldfarb–Shanno algorithm
    The algorithm does not use Wolfe conditions. Instead of wolfe, alg uses the optimal step.


    .. note::
        The algorithm only works for a flat x0, and the functions should depend on a flat array

    .. rubric:: References

    ..  [1] Wright and Nocedal, 'Numerical Optimization', 1999; pp.136-140 BFGS algorithm.

    :math:`\\rule{125mm}{0.2pt} \\\\`

    :param function: callable that depends on the first positional argument. Other arguments are passed through kwargs
    :param x0: start minimization point
    :param tolerance: criterion of stop os l2 norm(grad f) < tolerance
    :param max_iter: maximum number of iterations
    :param verbose: flag of printing iteration logs
    :param keep_history: flag of return history
    :return: tuple with point and history.

    .. rubric:: Examples

    .. code-block:: python3

        >>> def func(x): return 10 * x[0] ** 2 + x[1] ** 2 / 5
        >>> x_0 = torch.tensor([1, 2])
        >>> solution = bfgs(func, x_0)
        >>> print(solution[0])
        tensor([3.4372e-14, 1.8208e-14], dtype=torch.float64)
    """

    # initialization
    x_k, func_k, grad_k, history, round_precision = initialize(function, x0, tolerance, keep_history)
    h_k = torch.eye(x_k.shape[0], dtype=torch.float64) * tolerance ** 0.5
    grad_k = grad_k.reshape(-1, 1)
    x_k = x_k.reshape(-1, 1)

    # first verbose
    print_verbose(x_k, func_k, verbose, 0, round_precision)

    try:
        for i in range(max_iter):

            # stop criterion
            if (grad_k ** 2).sum() ** 0.5 < tolerance:
                history['message'] = 'Searching finished. Successfully. code 0'
                return x_k.reshape(-1), history

            p_k = -h_k @ grad_k

            with HiddenPrints():
                def optimization_f(alpha: float | torch.Tensor) -> float | torch.Tensor:
                    return function(x_k + alpha * p_k)

                alpha_k = brent(optimization_f, (0, 1))[0]

            # step
            x_k_plus1 = x_k + alpha_k * p_k
            grad_f_k_plus1 = gradient(function, x_k_plus1).reshape(-1, 1)
            s_k = x_k_plus1 - x_k
            y_k = grad_f_k_plus1 - grad_k

            h_k = calc_h_new(h_k, s_k, y_k)
            grad_k = grad_f_k_plus1
            x_k = x_k_plus1
            func_k = function(x_k)

            # check divergence
            if torch.isnan(x_k).any():
                history['message'] = f'The method has diverged. code 2'
                return x_k.flatten(), history

            # verbose
            print_verbose(x_k.flatten(), func_k, verbose, i + 1, round_precision)

            # history
            if keep_history:
                history = update_history_gd(history, values=[i + 1, func_k, (grad_k ** 2).sum() ** 0.5, x_k])

    except Exception as e:
        history['message'] = f'Optimization failed. {e}. code 2'

    history['message'] = 'Searching finished. Max iterations have been reached. code 1'
    return x_k.flatten(), history


def calc_h_new(h: torch.Tensor,
               s: torch.Tensor,
               y: torch.Tensor) -> torch.Tensor:
    """
    Calculates a new approximation of the inverse Hessian matrix

    :param h: The previous approximation of the H matrix
    :param s: the difference x_{i+1} - x_{i}
    :param y: the difference f'_{i+1} - f'_{i}
    :return: The new approximation of inverse Hessian matrix
    """

    ro = 1 / (y.T @ s)
    i = torch.eye(h.shape[0]).double()
    h_new = (i - ro * s @ y.T) @ h @ (i - ro * s @ y.T) + ro * s @ s.T

    return h_new


def gd_constant(function: Callable[[torch.Tensor], torch.Tensor],
                x0: torch.Tensor,
                epsilon: float = 1e-5,
                gamma: float = 0.1,
                max_iter: int = 500,
                verbose: bool = False,
                keep_history: bool = False) -> Tuple[torch.Tensor, HistoryGD]:
    """
    Returns a tensor n x 1 with optimal point and history using
    Algorithm with constant step.
    The gradient of the function shows us the direction of increasing the function.
    The idea is to move in the opposite direction to :math:`\\displaystyle x_{k + 1} \\text{ where }
    f(x_{k + 1}) < f(x_{k}) \\text{ .}`

    But, if we add a gradient to :math:`\\displaystyle x_{k}` without changes, our method will often diverge.
    So we need to add a gradient with some weight :math:`\\displaystyle \\gamma \\text{ .}\\\\`


    :param function: callable that depends on the first positional argument
    :param x0: Torch tensor which is initial approximation
    :param epsilon: optimization accuracy
    :param gamma: gradient step
    :param max_iter: maximum number of iterations
    :param verbose: flag of printing iteration logs
    :param keep_history: flag of return history
    :return: tuple with point and history.

    .. rubric:: Examples

    .. code-block:: python3

        >>> def func(x): return x[0] ** 2 + x[1] ** 2
        >>> x_0 = torch.tensor([1, 2])
        >>> solution = gd_constant(func, x_0)
        >>> print(solution[0])
        tensor([1.9156e-06, 3.8312e-06], dtype=torch.float64)
    """

    # initialization
    x_k, func_k, grad_k, history, round_precision = initialize(function, x0, epsilon, keep_history)

    # first verbose
    print_verbose(x_k, func_k, verbose, 0, round_precision)

    try:
        for i in range(max_iter - 1):

            if torch.sum(grad_k ** 2) ** 0.5 < epsilon:  # comparing of norm 2 with optimization accuracy
                history['message'] = 'Optimization terminated successfully. code 0'
                break
            else:
                x_k = x_k - gamma * grad_k  # updating the point for next iter and repeat
                grad_k = gradient(function, x_k)
                func_k = function(x_k)

            # verbose
            print_verbose(x_k, func_k, verbose, i + 1, round_precision)

            # history
            if keep_history:
                history = update_history_gd(history, values=[i + 1, func_k, (grad_k ** 2).sum() ** 0.5, x_k])

        else:
            history['message'] = 'Optimization terminated. Max steps. code 1'

    except Exception as e:
        history['message'] = f'Optimization failed. {e}. code 2'

    return x_k, history


def gd_frac(function: Callable[[torch.Tensor], torch.Tensor],
            x0: torch.Tensor,
            epsilon: float = 1e-5,
            gamma: float = 0.1,
            delta: float = 0.1,
            lambda0: float = 0.1,
            max_iter: int = 500,
            verbose: bool = False,
            keep_history: bool = False) -> Tuple[torch.Tensor, HistoryGD]:
    """
    Returns a tensor n x 1 with optimal point and history using
    Algorithm with fractional step.

    Requirements: :math:`\\ 0 < \\lambda_0 < 1`  is the step multiplier, :math:`0 < \\delta < 1` influence on step size.

    :param function: callable that depends on the first positional argument
    :param x0: Torch tensor which is initial approximation
    :param epsilon: optimization accuracy
    :param gamma: gradient step
    :param delta: value of the crushing parameter
    :param lambda0: initial step
    :param max_iter: maximum number of iterations
    :param verbose: flag of printing iteration logs
    :param keep_history: flag of return history
    :return: tuple with point and history.



    .. rubric:: Examples

    .. code-block:: python3

        >>> def func(x): return x[0] ** 2 + x[1] ** 2
        >>> x_0 = torch.tensor([1, 2])
        >>> solution = gd_frac(func, x_0)
        >>> print(solution[0])
        tensor([1.9156e-06, 3.8312e-06], dtype=torch.float64)

    """

    # initialization
    x_k, func_k, grad_k, history, round_precision = initialize(function, x0, epsilon, keep_history)

    # first verbose
    print_verbose(x_k, func_k, verbose, 0, round_precision)

    try:
        for i in range(max_iter - 1):

            # point for first comparison, first gradient step
            t = x_k - gamma * grad_k
            func_t = function(t)

            # will divide the gradient step until condition is met
            while not func_t - func_k <= - gamma * delta * sum(grad_k ** 2):
                gamma = gamma * lambda0
                t = x_k - gamma * grad_k
                func_t = function(t)

            x_k = t
            func_k = func_t
            grad_k = gradient(function, x_k)

            #  comparing of norm 2 with optimization accuracy
            if torch.sum(grad_k ** 2) ** 0.5 < epsilon:
                history['message'] = 'Optimization terminated successfully. code 0'
                break

            # verbose
            print_verbose(x_k, func_k, verbose, i + 1, round_precision)

            # history
            if keep_history:
                history = update_history_gd(history, values=[i + 1, func_k, (grad_k ** 2).sum() ** 0.5, x_k])

        else:
            history['message'] = 'Optimization terminated. Max steps. code 1'

    except Exception as e:
        history['message'] = f'Optimization failed. {e}. code 2'

    return x_k, history


def gd_optimal(function: Callable[[torch.Tensor], torch.Tensor],
               x0: torch.Tensor,
               epsilon: float = 1e-5,
               max_iter: int = 500,
               verbose: bool = False,
               keep_history: bool = False) -> Tuple[torch.Tensor, HistoryGD]:
    """
    Returns a tensor n x 1 with optimal point and history using
    Algorithm with optimal step.
    The idea is to choose a gamma that minimizes the function in the direction :math:`\\ f'(x_k)`



    :param function: callable that depends on the first positional argument
    :param x0: Torch tensor which is initial approximation
    :param epsilon: optimization accuracy
    :param max_iter: maximum number of iterations
    :param verbose: flag of printing iteration logs
    :param keep_history: flag of return history
    :return: tuple with point and history.

    .. rubric:: Examples

    .. code-block:: python3

        >>> def func(x): return -torch.exp(- x[0] ** 2 - x[1] ** 2)
        >>> x_0 = torch.tensor([1, 2])
        >>> solution = gd_optimal(func, x_0)
        >>> print(solution[0])
        tensor([9.2070e-08, 1.8405e-07], dtype=torch.float64)
    """

    # initialization
    x_k, func_k, grad_k, history, round_precision = initialize(function, x0, epsilon, keep_history)

    # first verbose
    print_verbose(x_k, func_k, verbose, 0, round_precision)

    try:
        for i in range(max_iter - 1):

            # comparing of norm 2 with optimization accuracy
            if (grad_k ** 2).sum() ** 0.5 < float(epsilon):
                history['message'] = 'Optimization terminated successfully. code 0'
                break

            with HiddenPrints():  # hiding the prints of the results of the brent algorithm
                def optimization_f(gam: float | torch.Tensor) -> float | torch.Tensor:
                    return function(x_k - gam * grad_k)

                gamma = brent(optimization_f, (0, 1))[0]

            x_k = x_k - gamma * grad_k
            grad_k = gradient(function, x_k)
            func_k = function(x_k)

            # verbose
            print_verbose(x_k, func_k, verbose, i + 1, round_precision)

            # history
            if keep_history:
                history = update_history_gd(history, values=[i + 1, func_k, (grad_k ** 2).sum() ** 0.5, x_k])

        else:
            history['message'] = 'Optimization terminated. Max steps. code 1'

    except Exception as e:
        history['message'] = f'Optimization failed. {e}. code 2'

    return x_k, history


def nonlinear_cgm(function: Callable[[torch.Tensor], torch.Tensor],
                  x0: torch.Tensor,
                  epsilon: float = 1e-5,
                  max_iter: int = 500,
                  verbose: bool = False,
                  keep_history: bool = False) -> Tuple[torch.Tensor, HistoryGD]:
    """
    Returns a tensor n x 1 with optimal point and history.
    Algorithm works when the function is approximately quadratic near the minimum, which is the case when the
    function is twice differentiable at the minimum and the second derivative is non-singular there [1]_

    .. rubric:: References

    ..  [1] Nocedal, J., &amp; Wright, S. J. (2006). 5.2 NONLINEAR CONJUGATE GRADIENT METHOD
        In Numerical optimization (pp. 121). essay, Springer.

    :param function: callable that depends on the first positional argument
    :param x0: Torch tensor which is initial approximation
    :param epsilon: optimization accuracy
    :param max_iter: maximum number of iterations
    :param verbose: flag of printing iteration logs
    :param keep_history: flag of return history
    :return: tuple with point and history.


    .. rubric:: Examples

    .. code-block:: python3

        >>> def func(x): return 10 * x[0] ** 2 + x[1] ** 2 / 5
        >>> x_0 = torch.tensor([1, 2])
        >>> solution = nonlinear_cgm(func, x_0)
        >>> print(solution[0])
        tensor([6.9846e+25, 4.2454e+26], dtype=torch.float64)
    """

    # initialization
    x_k, func_k, grad_k, history, round_precision = initialize(function, x0, epsilon, keep_history)
    p_k = grad_k

    # first verbose
    print_verbose(x_k, func_k, verbose, 0, round_precision)

    try:
        for i in range(max_iter - 1):

            if (grad_k ** 2).sum() ** 0.5 < epsilon:
                history['message'] = 'Optimization terminated successfully. code 0'
                break
            else:
                with HiddenPrints():
                    def optimization_f(gam: float | torch.Tensor) -> float | torch.Tensor:
                        return function(x_k - gam * grad_k)

                    gamma = brent(optimization_f, (0, 1))[0]

                x_k = x_k - gamma * p_k
                grad_k_new = gradient(function, x_k)
                beta_fr = (grad_k_new @ grad_k_new.reshape(-1, 1)) / (grad_k @ grad_k.reshape(-1, 1))
                p_k = grad_k_new + beta_fr * p_k
                grad_k = grad_k_new
                func_k = function(x_k)

                # verbose
                print_verbose(x_k, func_k, verbose, i + 1, round_precision)

                # history
                if keep_history:
                    history = update_history_gd(history, values=[i + 1, func_k, (grad_k ** 2).sum() ** 0.5, x_k])

        else:
            history['message'] = 'Optimization terminated. Max steps. code 1'

    except Exception as e:
        history['message'] = f'Optimization failed. {e}. code 2'

    return x_k, history


def log_barrier_function(function: Callable[[torch.Tensor], torch.Tensor],
                         x0: torch.Tensor,
                         mu: float,
                         inequality_constraints: Sequence[Callable[[torch.Tensor], torch.Tensor]]
                         ) -> torch.Tensor:
    """
    Support function. Compute log-barrier function

    .. math::

        P(x, \\mu) = f(x) - \\mu \\sum_{i\\in\\mathcal{I}}\\ln c_i(x)

    :param function: callable that depends on the first positional argument
    :param x0: some specific point x(Torch tensor)
    :param mu: parameter weighing constraints
    :param inequality_constraints: :math:`\\mathcal{I}` is set of inequality functions
    :return: tuple with point and history.
    """

    m = len(inequality_constraints)  # Amount of inequality constraints
    output_lb = function(x0)
    for j in range(m):
        const_function = inequality_constraints[j](x0)

        if 0 <= const_function < 1e-8:
            output_lb += mu * 0
        elif const_function > 1e-8:
            output_lb -= mu * torch.log(const_function)
        else:
            output_lb += 10 ** 10

    return output_lb


def primal_dual_interior(function: Callable[[torch.Tensor], torch.Tensor],
                         x0: torch.Tensor,
                         inequality_constraints: Sequence[Callable[[torch.Tensor], torch.Tensor]],
                         mu: float = 1e-4,
                         epsilon: float = 1e-12,
                         alpha: float = 1e-1,
                         max_iter: int = 200,
                         verbose: bool = False,
                         keep_history: bool = False) -> Tuple[torch.Tensor, HistoryGD]:
    """
    Returns point and history of minimization. [1]_

    AIM: minimize :math:`\\ f(x)` subject to :math:`\\ c(x) \\geqslant 0`; c from inequality_constraints

    :math:`\\ B(x,\\mu) = f(x) - \\mu \\sum_{i=1}^m \\log(c_i(x)) \\rightarrow \\min`

    Here :math:`\\mu` is a small positive scalar, :math:`\\mu \\rightarrow 0`

    :param function: callable that depends on the first positional argument
    :param x0: some specific point x(Torch tensor)
    :param inequality_constraints: :math:`\\mathcal{I}` is set of inequality functions
    :param mu: is a small positive scalar, sometimes called the "barrier parameter"
    :param epsilon: optimization accuracy
    :param alpha: step length
    :param max_iter: maximum number of iterations
    :param verbose: flag of printing iteration logs
    :param keep_history: flag of return history
    :return:  tuple with point and history.

    :raises ArithmeticError: if x0 is not in trust region.

    .. rubric:: Reference

    .. [1] https://en.wikipedia.org/wiki/Interior-point_method

    .. rubric:: Examples

    .. code-block:: python3


        >>> primal_dual_interior(lambda x: (x[0] + 0.5) ** 2 + (x[1] - 0.5) ** 2, torch.tensor([0.9, 0.1]),
        >>>                    [lambda x: x[0], lambda x: 1 - x[0], lambda x: x[1], lambda x: 1 - x[1]])[0]
        tensor([1.9910e-04, 5.0000e-01], dtype=torch.float64)
    """

    # initialization
    def lb_function(x: torch.Tensor, _mu: float = mu) -> torch.Tensor | float:
        """ log barrier function -- main function. therefore, instead of a function, we use lb_function """
        return log_barrier_function(function, x, _mu, inequality_constraints)

    x_k, func_k, grad_k, history, round_precision = initialize(function, x0, epsilon, keep_history)
    m = len(inequality_constraints)  # Amount of inequality constraints
    n = x_k.shape[0]  # Amount of variables
    p = torch.ones(m + n)  # init of p
    lambdas = torch.rand(m, dtype=torch.float64)

    try:
        function(x0)
        for i in range(m):
            if inequality_constraints[i](x0) < 0:
                raise ArithmeticError

    except ArithmeticError:
        history['message'] = 'Point out of domain'
        return x_k, history

    # first verbose
    print_verbose(x_k, func_k, verbose, 0, round_precision)
    try:
        for i in range(max_iter):

            # terminate condition
            if p[:n].norm(2) < epsilon:
                history['message'] = 'Optimization terminated successfully. code 0'
                break

            w = hessian(lb_function, x_k, 1e-4)  # hessian of lb function
            a = jacobian(inequality_constraints, x_k)
            c = torch.diag(torch.tensor([c(x_k) for c in inequality_constraints])).double()

            left_matrix = torch.zeros(n + m, n + m, dtype=torch.float64)  # left matrix equation
            left_matrix[:n, :n] = w
            left_matrix[:n, n:] = -a.T
            left_matrix[n:, :n] = torch.diag(lambdas) @ a
            left_matrix[n:, n:] = c

            right_matrix = torch.zeros(n + m, 1, dtype=torch.float64)  # right matrix
            # - g + A.T @ lambdas
            right_matrix[:n] = - gradient(lb_function, x_k).reshape(-1, 1) + a.T @ lambdas.reshape(-1, 1)
            # mu 1 - c @ lambdas
            right_matrix[n:] = mu * torch.ones(m, 1) - c @ lambdas.reshape(-1, 1)

            try:  # check singularity
                p = torch.linalg.solve(left_matrix, right_matrix.flatten())  # direction

            except torch.linalg.LinAlgError:
                left_matrix[:n, :n] += 1e-2 * torch.eye(n)
                left_matrix[n:, n:] += 1e-4 * torch.eye(m)

                p = torch.linalg.solve(left_matrix, right_matrix.flatten())  # direction

            x_k += alpha * p[:n]
            lambdas += alpha * p[n:]

            # verbose
            if verbose or keep_history:
                func_k = function(x_k)

            print_verbose(x_k, func_k, verbose, i + 1, round_precision)

            # history
            if keep_history:
                history = update_history_gd(history, values=[i + 1, func_k, p[:n].norm(2), x_k.clone()])

            mu *= 0.99

        else:
            history['message'] = 'Optimization terminated. Max steps. code 1'

    except Exception as e:
        history['message'] = f'Optimization failed. {e}. code 2'

    return x_k, history


def log_barrier_solver(function: Callable[[torch.Tensor], torch.Tensor],
                       x0: torch.Tensor,
                       inequality_constraints: Sequence[Callable[[torch.Tensor], torch.Tensor]],
                       epsilon: float = 1e-5,
                       max_iter: int = 1000,
                       keep_history: bool = False,
                       verbose: bool = False) -> Tuple[torch.Tensor, HistoryGD]:
    """
    Returns optimal point of optimization with inequality constraints by Log Barrier method [1]_




    .. rubric:: References

    ..  [1] Nocedal, J., &amp; Wright, S. J. (2006). 19.6 THE PRIMAL LOG-BARRIER METHOD.
            In Numerical optimization (pp. 583–584). essay, Springer.

    :math:`\\rule{125mm}{0.2pt} \\\\`

    :param function: callable that depends on the first positional argument
    :param x0: some specific point x(Torch tensor)
    :param epsilon: optimization accuracy
    :param inequality_constraints: :math:`\\mathcal{I}` is set of inequality functions
    :param max_iter: maximum number of iterations
    :param keep_history: flag of return history
    :param verbose: flag of printing iteration logs
    :return: tuple with point and history.


    .. rubric:: Examples

    Example for :math:`f(x, y) = (x + 0.5)^2 + (y - 0.5)^2, \\quad 0 \\le x \\le 1, 0 \\le y \\le 1`

    .. code-block:: python3

        >>> log_barrier_solver(lambda x: (x[0] + 0.5) ** 2 + (x[1] - 0.5) ** 2, torch.tensor([0.9, 0.1]),
        >>>                    [lambda x: x[0], lambda x: 1 - x[0], lambda x: x[1], lambda x: 1 - x[1]])
        tensor([0.0032, 0.5000], dtype=torch.float64)

    """
    m = len(inequality_constraints)  # Amount of inequality constraints
    x_k, func_k, grad_k, history, round_precision = initialize(function, x0, epsilon, keep_history)

    try:
        function(x0)
        for i in range(m):
            if inequality_constraints[i](x0) < 0:
                raise ArithmeticError

    except ArithmeticError:
        history['message'] = 'Point out of domain'
        return x_k, history

    tau = 1  # The tau sequence will be geometric

    try:
        for i in range(max_iter):
            mu_k = tau ** 0.5
            x_k, history_step = gd_frac(lambda x: log_barrier_function(function, x, mu_k, inequality_constraints),
                                        x_k, gamma=mu_k, epsilon=tau, keep_history=True, max_iter=5)

            tau *= 0.9
            if tau <= epsilon:
                break

            # verbose
            if verbose or keep_history:
                func_k = function(x_k)
                grad_k = gradient(function, x_k)

            print_verbose(x_k, func_k, verbose, i + 1, round_precision)

            # history
            if keep_history:
                history = update_history_gd(history, values=[i + 1, func_k, grad_k.norm(2), x_k.clone()])

    except Exception as e:
        history['message'] = f'Optimization failed. {e}. code 2'

    return x_k, history


def constrained_lagrangian_solver(function: Callable[[float | torch.Tensor], torch.Tensor],
                                  x0: torch.Tensor,
                                  constraints: Sequence[Callable[[float | torch.Tensor], torch.Tensor]],
                                  x_bounds: Sequence[Tuple[float, float]] | None | torch.Tensor = None,
                                  epsilon: float = 1e-4,
                                  max_iter: int = 250,
                                  keep_history: bool = False,
                                  verbose: bool = False) -> Tuple[torch.Tensor, HistoryGD]:
    """
    Returns a tensor n x 1 with optimal point and history of minimization by newton_eq_const.
    Alias of ''Newton’s method under equality constrains'' [1]_

    Example for :math:`f(x, y) = (x + 0.5)^2 + (y - 0.5)^2, \\quad x = 1`

<<<<<<< HEAD
    .. rubric:: References

    ..  [1] Nocedal, J., &amp; Wright, S. J. (2006). 17.4 PRACTICAL AUGMENTED LAGRANGIAN METHODS.
        In Numerical optimization (pp. 519–521). essay, Springer.

    :math:`\\rule{125mm}{0.2pt} \\\\`
=======
        >>> constrained_lagrangian_solver(lambda x: (x[0] + 0.5) ** 2 + (x[1] - 0.5) ** 2, torch.tensor([0.1, 0.1]),
        >>>                                     [lambda x: x[0] - 1]))
        After calculation: x, y = 0.99, 0.49
>>>>>>> aec788f4

    :param function: callable that depends on the first positional argument
    :param x0: some specific point x(Torch tensor)
    :param constraints: list of equality constraints
    :param x_bounds: bounds on x. e.g. 0 <= x[i] <= 1, then x_bounds[i] = (0, 1)
    :param epsilon: optimization accuracy
    :param max_iter: maximum number of iterations
    :param keep_history: flag of return history
    :param verbose: flag of printing iteration logs
    :return: tuple with point and history.

    .. rubric:: Examples

    .. code-block:: python3

        >>> constrained_lagrangian_solver(lambda x: (x[0] + 0.5) ** 2 + (x[1] - 0.5) ** 2,
        >>>                              torch.tensor([0.1, 0.1]),[lambda x: x[0] - 1]))
        tensor([1.0540, 0.5000], dtype=torch.float64)
    """
    m = len(constraints)
    if x_bounds is None:
        x_bounds = torch.zeros(len(x0), 2).double()
        for i in range(len(x0)):
            x_bounds[i, :] = torch.tensor([-torch.inf, torch.inf])

    elif isinstance(x0, torch.Tensor):
        assert x0.shape[0] == x_bounds.shape[0], 'the boundaries should be n x 2 tensor'
        assert len(x_bounds.shape) == 2, 'the boundaries should be n x 2 tensor'
        assert x_bounds.shape[1] == 2, 'the boundaries should be n x 2 tensor'

    else:
        assert len(x_bounds) == x0.shape[0], 'the boundaries should be for each variable'

    if not isinstance(x0, torch.Tensor):

        _x_bounds = torch.zeros(x0.shape[0], 2).double()
        for i, const in enumerate(x_bounds):
            _x_bounds[i, :] = const
        x_bounds = _x_bounds

    def c(x: torch.Tensor) -> torch.Tensor:
        """Returns vector of constraints at specific x"""
        _c = torch.zeros(m).double()
        for j in range(m):
            _c[j] = constraints[j](x)
        return _c

    def lagrangian_a(x: torch.Tensor, lam: torch.Tensor, mu: float) -> torch.Tensor:
        """
        Returns :math:`\\mathcal{L}_a`
        Nocedal, J., &amp; Wright, S. J. (2006). Numerical optimization (p. 520)
        """

        output = function(x)

        for j in range(m):
            output += -lam[j] * constraints[j](x) + mu / 2 * constraints[j](x) ** 2

        return output

    def p_function(g: torch.Tensor, u_l_bounds: torch.Tensor):
        """
        P(g, l, u) is the projection of the vector g :math:`\\in` IRn onto the rectangular box :math:`[l, u]`
        Nocedal, J., &amp; Wright, S. J. (2006). Numerical optimization (p. 520)
        """

        # for j in range(len(g)):
        #     if g[j] >= u_l_bounds[j][1]:
        #         g[j] = u_l_bounds[j][1]
        #     elif g[j] <= u_l_bounds[j][0]:
        #         g[j] = u_l_bounds[j][0]

        # replaced by

        g = torch.minimum(torch.maximum(g, u_l_bounds[:, 0]), u_l_bounds[:, 1])

        return g

    x_k, func_k, grad_k, history, round_precision = initialize(function, x0, epsilon, keep_history)

    try:
        function(x0)
        for i in range(m):
            constraints[i](x0)

    except ArithmeticError:
        history['message'] = 'Point out of domain'
        return x_k, history

    lambdas_k = torch.rand(m)
    eta = epsilon  # Main tolerance for constraints
    omega = eta  # Main tolerance for lagrange function
    mu_k = 10
    omega_k = 1 / mu_k
    eta_k = 1 / mu_k ** 0.1

    for i in range(max_iter):

        def local_min_function(x):
            grad_lagrangian = x - gradient(lambda y: lagrangian_a(y, lambdas_k, mu_k), x)
            p = p_function(grad_lagrangian, x_bounds)
            return (x - p).norm(2)

        x_k = nonlinear_cgm(local_min_function, x_k, epsilon=omega_k, max_iter=4)[0]

        if verbose or keep_history:
            func_k = function(x_k)
            grad_k = gradient(function, x_k)

        print_verbose(x_k, func_k, verbose, i + 1, round_precision)

        # history
        if keep_history:
            history = update_history_gd(history, values=[i + 1, func_k, grad_k.norm(2), x_k.clone()])

        c_k = c(x_k)
        if c_k.norm(2) <= eta_k:
            # test for convergence
            if c_k.norm(2) <= eta and local_min_function(x_k) <= omega:
                break

            # update multipliers, tighten tolerances
            lambdas_k = lambdas_k - mu_k * c_k

        else:
            # increase penalty parameter, tighten tolerances
            lambdas_k = lambdas_k - mu_k * c_k
            mu_k = mu_k * 100
            eta_k = 1 / mu_k ** 0.1
            omega = 1 / mu_k

    return x_k, history<|MERGE_RESOLUTION|>--- conflicted
+++ resolved
@@ -723,18 +723,12 @@
 
     Example for :math:`f(x, y) = (x + 0.5)^2 + (y - 0.5)^2, \\quad x = 1`
 
-<<<<<<< HEAD
     .. rubric:: References
 
     ..  [1] Nocedal, J., &amp; Wright, S. J. (2006). 17.4 PRACTICAL AUGMENTED LAGRANGIAN METHODS.
         In Numerical optimization (pp. 519–521). essay, Springer.
 
     :math:`\\rule{125mm}{0.2pt} \\\\`
-=======
-        >>> constrained_lagrangian_solver(lambda x: (x[0] + 0.5) ** 2 + (x[1] - 0.5) ** 2, torch.tensor([0.1, 0.1]),
-        >>>                                     [lambda x: x[0] - 1]))
-        After calculation: x, y = 0.99, 0.49
->>>>>>> aec788f4
 
     :param function: callable that depends on the first positional argument
     :param x0: some specific point x(Torch tensor)
