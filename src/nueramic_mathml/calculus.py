# Simple common math functions for show examples
# Gradient, Hessian, Jacobian

from __future__ import annotations

from typing import Callable, Sequence

import torch


def gradient(function: Callable[[torch.Tensor], torch.Tensor], x0: torch.Tensor, delta_x: float = 1e-4) -> torch.Tensor:
    """
    Returns the gradient of the function at a specific point :math:`x_0`.
    A two-point finite difference formula that approximates the derivative

    .. math::

        \\displaystyle \\frac{\\partial f}{\\partial x} \\approx {\\frac {f(x+h)-f(x-h)}{2h}}

    Gradient

    .. math::

         \\displaystyle \\nabla f = \\left[\\frac{\\partial f}{\\partial x_1} \\enspace
         \\frac{\\partial f}{\\partial x_2}
         \\enspace \\dots \\enspace \\frac{\\partial f}{\\partial x_n}\\right]^\\top

    Example
        >>> gradient(lambda x: (x ** 2).sum(), torch.tensor([1., 2.])).round()  # f(x, y)  = x ** 2 + y ** 2
            tensor([2., 4.], dtype=torch.float64)

    :param function: function which depends on n variables from x
    :param x0: n x 1 - dimensional array :math:`\\in \\mathbb{R}^{n}`. dtype is torch.double (float64)
    :param delta_x: precision of two-point formula above (delta_x = h)
    :return: vector of partial derivatives

    .. note::
        If we make delta_x :math:`\\leq` 1e-4 gradient will return values with large error rate

    """
    assert isinstance(x0, torch.Tensor), 'x0 must be torch.Tensor'

    x0: torch.Tensor = x0.flatten().double()
    delta_x = torch.tensor(max(delta_x, 1e-4), dtype=x0.dtype)
    grad = torch.zeros_like(x0, dtype=x0.dtype)

    for i in range(len(x0)):
        delta = torch.zeros_like(x0, dtype=x0.dtype)
        delta[i] += delta_x
        grad_i = (function(x0 + delta) - function(x0 - delta)) / (2 * delta_x)
        grad[i] = grad_i

    return grad


def jacobian(f_vector: Sequence[Callable[[torch.Tensor], torch.Tensor]],
             x0: torch.Tensor,
             delta_x: float = 1e-4) -> torch.Tensor:
    """
    Returns the Jacobian matrix of a sequence of m functions from f_vector by n variables from x.

    .. math::
<<<<<<< HEAD
        {\\displaystyle \\mathbf {J} ={\\begin{bmatrix}{\\dfrac {\\partial f_{1}}{\\partial x_{1}}}&\\cdots
          &{\\dfrac {\\partial f_{1}}{\\partial x_{n}}}\\\\\\vdots &\\ddots &\\vdots \\\\{\\dfrac {\\partial f_{m}}
          {\\partial x_{1}}}&\\cdots &{\\dfrac {\\partial f_{m}}{\\partial x_{n}}}\\end{bmatrix}}}_{m \\times n}
=======
        {\\displaystyle J ={\\begin{bmatrix}{\\dfrac {\\partial f_{1}}{\\partial x_{1}}}&\\cdots
          &{\\dfrac {\\partial f_{1}}{\\partial x_{n}}}\\\\\\vdots &\\ddots &\\vdots \\\\{\\dfrac {\\partial f_{m}}{\\partial x_{1}}}
          &\\cdots &{\\dfrac {\\partial f_{m}}{\\partial x_{n}}}\\end{bmatrix}}}_{m \\times n}
>>>>>>> 3c2504d9


    >>> func_3 = [lambda x: x[0] ** 2 + x[1], lambda x: 2 * x[0] + 5 * x[1], lambda x: x[0] * x[1]]
    >>> print(jacobian(func_3, torch.tensor([-1, 2])).round())
    tensor([[-2.,  1.],
            [ 2.,  5.],
            [ 2., -1.]], dtype=torch.float64)

    :param f_vector: a flat sequence, list or tuple or other containing m functions
    :param x0: an n-dimensional array. The specific point at which we will calculate the Jacobian
    :param delta_x: precision of gradient
    :return: the Jacobian matrix according to the above formula. Matrix n x m
    """
    assert isinstance(f_vector, Sequence), 'f_vector must be sequence'
    jac = torch.zeros(len(f_vector), x0.flatten().shape[0], dtype=torch.float64)
    for j in range(len(f_vector)):
        jac[j, :] = gradient(f_vector[j], x0, delta_x)

    return jac


def hessian(function: Callable[[torch.Tensor], torch.Tensor], x0: torch.Tensor, delta_x: float = 1e-4) -> torch.Tensor:
    """
    Returns a hessian of function at point :math:`x_0`


    .. math::
        \\ H(f) = \\begin{bmatrix} \\displaystyle
        \\frac{\\partial^2 f}{\\partial x_1^2} & \\displaystyle \\frac{\\partial^2 f}{\\partial x_1\\,\\partial x_2} &
        \\cdots & \\displaystyle \\frac{\\partial^2 f}{\\partial x_1\\,\\partial x_n} \\\\  \\
        \\displaystyle \\frac{\\partial^2 f}{\\partial x_2\\,\\partial x_1} & \\displaystyle \\frac{\\partial^2 f}
        {\\partial x_2^2} & \\cdots & \\displaystyle \\frac{\\partial^2 f}{\\partial x_2\\,\\partial x_n} \\\\  \\
        \\vdots & \\vdots & \\ddots & \\vdots \\\\  \\
        \\displaystyle \\frac{\\partial^2 f}{\\partial x_n\\,\\partial x_1} & \\displaystyle \\frac{\\partial^2 f}
        {\\partial x_n\\,\\partial x_2} & \\cdots & \\displaystyle \\frac{\\partial^2 f}{\\partial x_n^2}
        \\end{bmatrix}\\\\



    >>> def paraboloid(x): return x[0] ** 2 + 2 * x[1] ** 2
    >>> print(hessian(paraboloid, torch.tensor([1, 1])).round())
    [[2. 0.]
     [0. 4.]]

    :param function: function which depends on n variables from x
    :param x0: n - dimensional array
    :param delta_x: precision of two-point formula above (delta_x = h)
    :return: the hessian of function

    .. note::
        If we make delta_x :math:`\\leq` 1e-4 hessian returns matrix with large error rate

    """
    delta_x = max(delta_x, 1e-4)  # Check note
    x0: torch.Tensor = x0.flatten().double()
    hes = torch.zeros(x0.shape[0], x0.shape[0], dtype=torch.float64)

    for i in range(len(x0)):
        delta_i = torch.zeros_like(x0, dtype=torch.float64)
        delta_i[i] += delta_x

        def partial_i(x: torch.Tensor) -> torch.Tensor:
            return (function(x + delta_i) - function(x - delta_i)) / (2 * delta_x)

        hes[i, :] = gradient(partial_i, x0, delta_x)

    return hes<|MERGE_RESOLUTION|>--- conflicted
+++ resolved
@@ -60,15 +60,10 @@
     Returns the Jacobian matrix of a sequence of m functions from f_vector by n variables from x.
 
     .. math::
-<<<<<<< HEAD
-        {\\displaystyle \\mathbf {J} ={\\begin{bmatrix}{\\dfrac {\\partial f_{1}}{\\partial x_{1}}}&\\cdots
-          &{\\dfrac {\\partial f_{1}}{\\partial x_{n}}}\\\\\\vdots &\\ddots &\\vdots \\\\{\\dfrac {\\partial f_{m}}
-          {\\partial x_{1}}}&\\cdots &{\\dfrac {\\partial f_{m}}{\\partial x_{n}}}\\end{bmatrix}}}_{m \\times n}
-=======
+
         {\\displaystyle J ={\\begin{bmatrix}{\\dfrac {\\partial f_{1}}{\\partial x_{1}}}&\\cdots
           &{\\dfrac {\\partial f_{1}}{\\partial x_{n}}}\\\\\\vdots &\\ddots &\\vdots \\\\{\\dfrac {\\partial f_{m}}{\\partial x_{1}}}
           &\\cdots &{\\dfrac {\\partial f_{m}}{\\partial x_{n}}}\\end{bmatrix}}}_{m \\times n}
->>>>>>> 3c2504d9
 
 
     >>> func_3 = [lambda x: x[0] ** 2 + x[1], lambda x: 2 * x[0] + 5 * x[1], lambda x: x[0] * x[1]]
