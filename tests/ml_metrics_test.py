import pytest
import torch

<<<<<<< HEAD
from src.nueramic_mathml.ml.metrics import binary_classification_report, precision, recall, accuracy, auc_roc, f_score, \
    r2_score
=======
from src.nueramic_mathml.ml.metrics import binary_classification_report, precision, recall
>>>>>>> c5193fe4

binary_classification_report_tests = [
    (
        torch.tensor([1, 0, 1, 1]),  # true
        torch.tensor([1, 0, 0, 1]),  # predicted
        torch.tensor([0.9, 0.2, 0.4, 0.8]),  # probabilities
        {
            'recall': 2 / 3,
            'precision': 1,
            'f1': 0.8,
            'auc_roc': 1.0
        }  # actual report
    ),

    (
        torch.cat((torch.zeros(5_000), torch.ones(5_000))),
        torch.cat((torch.zeros(5_000), torch.ones(5_000))),
        torch.cat((torch.ones(5_000) * 0.3, torch.ones(5_000) * 0.7)),  # probabilities
        {
            'recall': 1,
            'precision': 1,
            'f1': 1,
            'auc_roc': 1.0
        }

    )
]


@pytest.mark.parametrize('y_true, y_pred, y_prob, expected', binary_classification_report_tests)
def test_bin_cr(y_true, y_pred, y_prob, expected):
    assert binary_classification_report(y_true, y_pred, y_prob) == pytest.approx(expected)


precision_tests = [
<<<<<<< HEAD
    (torch.tensor([1, 0, 1, 1]), torch.tensor([1, 0, 0, 1]), 2 / 3, 1, 3 / 4),  # basic test
    (torch.tensor([1, 0, 1, 1]), torch.tensor([1, 1, 1, 1]), 1, 3 / 4, 3 / 4),
    (torch.tensor([1, 0, 1, 1]), torch.tensor([1, 0, 0, 0]), 1 / 3, 1, 1 / 2),
    (torch.tensor([1, 0, 1, 1]), torch.tensor([0, 1, 0, 0]), 0, 0, 0),
    (torch.tensor([1, 1, 1, 1]), torch.tensor([1, 1, 0, 1]), 3 / 4, 1, 3 / 4),
    (torch.zeros(10_000), torch.ones(10_000), 0, 0, 0)]
=======
    (torch.tensor([1, 0, 1, 1]), torch.tensor([1, 0, 0, 1]), 2 / 3, 1),  # basic test
    (torch.tensor([1, 0, 1, 1]), torch.tensor([1, 1, 1, 1]), 1, 3 / 4),
    (torch.tensor([1, 0, 1, 1]), torch.tensor([1, 0, 0, 0]), 1 / 3, 1),
    (torch.tensor([1, 0, 1, 1]), torch.tensor([0, 1, 0, 0]), 0, 0),
    (torch.tensor([1, 1, 1, 1]), torch.tensor([1, 1, 0, 1]), 3 / 4, 1),
    (torch.zeros(10_000), torch.ones(10_000), 0, 0)
]
>>>>>>> c5193fe4


@pytest.mark.parametrize('y_true, y_pred, expected_recall, expected_precision, expected_accuracy', precision_tests)
def test_precision(y_true, y_pred, expected_recall, expected_precision, expected_accuracy):
    assert precision(y_true, y_pred) == pytest.approx(expected_precision, rel=1e-5)


<<<<<<< HEAD
@pytest.mark.parametrize('y_true, y_pred, expected_recall, expected_precision, expected_accuracy', precision_tests)
def test_recall(y_true, y_pred, expected_recall, expected_precision, expected_accuracy):
    assert recall(y_true, y_pred) == pytest.approx(expected_recall, rel=1e-5)


@pytest.mark.parametrize('y_true, y_pred, expected_recall, expected_precision, expected_accuracy', precision_tests)
def test_accuracy(y_true, y_pred, expected_recall, expected_precision, expected_accuracy):
    assert accuracy(y_true, y_pred) == pytest.approx(expected_accuracy, rel=1e-5)


auc_roc_tests = [
    (torch.tensor([1, 0, 1, 1]), torch.tensor([0.9, 0.2, 0.4, 0.8]), 1),
    (torch.cat((torch.zeros(5_000), torch.ones(5_000))),
     torch.cat((torch.ones(5_000) * 0.3, torch.ones(5_000) * 0.7)), 1)

]


@pytest.mark.parametrize('y_true, y_prob, expected', auc_roc_tests)
def test_(y_true, y_prob, expected):
    assert auc_roc(y_true, y_prob) == pytest.approx(expected)


f_tests = [
    (torch.tensor([1, 0, 1, 1]), torch.tensor([1, 0, 0, 1]), 0.8),  # basic test
    (torch.tensor([1, 0, 1, 1]), torch.tensor([1, 1, 1, 1]), 6 / 7),
    (torch.tensor([1, 0, 1, 1]), torch.tensor([1, 0, 0, 0]), 0.5),
    (torch.tensor([1, 0, 1, 1]), torch.tensor([0, 1, 0, 0]), 0),
    (torch.tensor([1, 1, 1, 1]), torch.tensor([1, 1, 0, 1]), 6 / 7),
    (torch.zeros(10_000), torch.ones(10_000), 0)
     ]


@pytest.mark.parametrize('y_true, y_pred, expected_f', f_tests)
def test_f(y_true, y_pred, expected_f):
    assert f_score(y_true, y_pred) == pytest.approx(expected_f)

r_tests = [
    (torch.tensor([1, 0, 1, 1]), torch.tensor([1, 0, 0, 1]),  -1 / 3),  # basic test
    (torch.tensor([1, 0, 1, 1]), torch.tensor([1, 1, 1, 1]),  -1 / 3),
    (torch.tensor([3, -0.5, 2, 7]), torch.tensor([2.5, 0.0, 2, 8]), 0.948)
]


@pytest.mark.parametrize('y_true, y_pred, expected_r', r_tests)
def test_r(y_true, y_pred,  expected_r):
    assert r2_score(y_true, y_pred) == pytest.approx(expected_r, rel=1e-3)
=======
@pytest.mark.parametrize('y_true, y_pred, expected_recall, expected_precision', precision_tests)
def test_precision(y_true, y_pred, expected_recall, expected_precision):
    assert recall(y_true, y_pred) == pytest.approx(expected_recall, rel=1e-5)
>>>>>>> c5193fe4
<|MERGE_RESOLUTION|>--- conflicted
+++ resolved
@@ -1,12 +1,9 @@
 import pytest
 import torch
 
-<<<<<<< HEAD
 from src.nueramic_mathml.ml.metrics import binary_classification_report, precision, recall, accuracy, auc_roc, f_score, \
     r2_score
-=======
-from src.nueramic_mathml.ml.metrics import binary_classification_report, precision, recall
->>>>>>> c5193fe4
+
 
 binary_classification_report_tests = [
     (
@@ -42,22 +39,13 @@
 
 
 precision_tests = [
-<<<<<<< HEAD
+
     (torch.tensor([1, 0, 1, 1]), torch.tensor([1, 0, 0, 1]), 2 / 3, 1, 3 / 4),  # basic test
     (torch.tensor([1, 0, 1, 1]), torch.tensor([1, 1, 1, 1]), 1, 3 / 4, 3 / 4),
     (torch.tensor([1, 0, 1, 1]), torch.tensor([1, 0, 0, 0]), 1 / 3, 1, 1 / 2),
     (torch.tensor([1, 0, 1, 1]), torch.tensor([0, 1, 0, 0]), 0, 0, 0),
     (torch.tensor([1, 1, 1, 1]), torch.tensor([1, 1, 0, 1]), 3 / 4, 1, 3 / 4),
     (torch.zeros(10_000), torch.ones(10_000), 0, 0, 0)]
-=======
-    (torch.tensor([1, 0, 1, 1]), torch.tensor([1, 0, 0, 1]), 2 / 3, 1),  # basic test
-    (torch.tensor([1, 0, 1, 1]), torch.tensor([1, 1, 1, 1]), 1, 3 / 4),
-    (torch.tensor([1, 0, 1, 1]), torch.tensor([1, 0, 0, 0]), 1 / 3, 1),
-    (torch.tensor([1, 0, 1, 1]), torch.tensor([0, 1, 0, 0]), 0, 0),
-    (torch.tensor([1, 1, 1, 1]), torch.tensor([1, 1, 0, 1]), 3 / 4, 1),
-    (torch.zeros(10_000), torch.ones(10_000), 0, 0)
-]
->>>>>>> c5193fe4
 
 
 @pytest.mark.parametrize('y_true, y_pred, expected_recall, expected_precision, expected_accuracy', precision_tests)
@@ -65,9 +53,9 @@
     assert precision(y_true, y_pred) == pytest.approx(expected_precision, rel=1e-5)
 
 
-<<<<<<< HEAD
 @pytest.mark.parametrize('y_true, y_pred, expected_recall, expected_precision, expected_accuracy', precision_tests)
 def test_recall(y_true, y_pred, expected_recall, expected_precision, expected_accuracy):
+
     assert recall(y_true, y_pred) == pytest.approx(expected_recall, rel=1e-5)
 
 
@@ -112,9 +100,4 @@
 
 @pytest.mark.parametrize('y_true, y_pred, expected_r', r_tests)
 def test_r(y_true, y_pred,  expected_r):
-    assert r2_score(y_true, y_pred) == pytest.approx(expected_r, rel=1e-3)
-=======
-@pytest.mark.parametrize('y_true, y_pred, expected_recall, expected_precision', precision_tests)
-def test_precision(y_true, y_pred, expected_recall, expected_precision):
-    assert recall(y_true, y_pred) == pytest.approx(expected_recall, rel=1e-5)
->>>>>>> c5193fe4
+    assert r2_score(y_true, y_pred) == pytest.approx(expected_r, rel=1e-3)